--- conflicted
+++ resolved
@@ -1158,34 +1158,6 @@
           source -> source
         end
 
-<<<<<<< HEAD
-      cond do
-        Rewrite.Source.from?(source, :string) &&
-            String.valid?(Rewrite.Source.get(source, :content)) ->
-          content_lines =
-            source
-            |> Rewrite.Source.get(:content)
-            |> String.split("\n")
-            |> Enum.with_index()
-
-          space_padding =
-            content_lines
-            |> Enum.map(&elem(&1, 1))
-            |> Enum.max()
-            |> to_string()
-            |> String.length()
-
-          diffish_looking_text =
-            Enum.map_join(content_lines, "\n", fn {line, line_number_minus_one} ->
-              line_number = line_number_minus_one + 1
-
-              "#{String.pad_trailing(to_string(line_number), space_padding)} #{color(IO.ANSI.yellow(), color?)}| #{color(IO.ANSI.green(), color?)}#{line}#{color(IO.ANSI.reset(), color?)}"
-            end)
-
-          if String.trim(diffish_looking_text) != "" do
-            """
-            Create: #{Rewrite.Source.get(source, :path)}
-=======
       if Rewrite.Source.from?(source, :string) do
         content_lines =
           source
@@ -1220,42 +1192,25 @@
           """
 
           Create: #{Rewrite.Source.get(source, :path)}
->>>>>>> 81a31ce0
-
-            #{diffish_looking_text}
-            """
-          else
-            ""
-          end
-
-        String.valid?(Rewrite.Source.get(source, :content)) ->
-          diff = Rewrite.Source.diff(source, color: color?) |> IO.iodata_to_binary()
-
-          if String.trim(diff) != "" do
-            """
-            Update: #{Rewrite.Source.get(source, :path)}
-
-            #{diff}
-            """
-          else
-            ""
-          end
-
-        !String.valid?(Rewrite.Source.get(source, :content)) ->
+
+          #{diffish_looking_text}
           """
-<<<<<<< HEAD
-          Create: #{Rewrite.Source.get(source, :path)}
-=======
+        else
+          ""
+        end
+      else
+        diff = Rewrite.Source.diff(source, color: color?) |> IO.iodata_to_binary()
+
+        if String.trim(diff) != "" do
+          """
 
           Update: #{Rewrite.Source.get(source, :path)}
->>>>>>> 81a31ce0
-
-          (content diff can't be displayed)
+
+          #{diff}
           """
-
-        :else ->
-          dbg(source)
+        else
           ""
+        end
       end
     end)
   end
