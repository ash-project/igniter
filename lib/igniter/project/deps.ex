--- conflicted
+++ resolved
@@ -494,27 +494,7 @@
 
   @doc false
   def determine_dep_type_and_version(requirement) do
-<<<<<<< HEAD
     [package | maybe_version] = String.split(requirement, "@", trim: true, parts: 2)
-=======
-    case String.split(requirement, "@", trim: true, parts: 2) do
-      [package] ->
-        if Regex.match?(~r/^[a-z][a-z0-9_]*$/, package) do
-          {:ok, _} = Application.ensure_all_started(:req)
-
-          case Req.get("https://hex.pm/api/packages/#{package}",
-                 headers: [{"User-Agent", "igniter-installer"}]
-               ) do
-            {:ok, %{body: %{"releases" => releases} = body}} ->
-              case first_non_rc_version_or_first_version(releases, body) do
-                %{"version" => version} ->
-                  {String.to_atom(package),
-                   Igniter.Util.Version.version_string_to_general_requirement!(version)}
-
-                _ ->
-                  :error
-              end
->>>>>>> 46d914c8
 
     {package, opts} =
       case String.split(package, "/", parts: 2) do
@@ -581,13 +561,14 @@
 
   defp fetch_latest_version(package, opts) do
     if Regex.match?(~r/^[a-z][a-z0-9_]*$/, package) do
-      :inets.start()
-      :ssl.start()
-
+      {:ok, _} = Application.ensure_all_started(:req)
+
+ case do
+            
       with {:ok, url, headers} <- fetch_hex_api_url_and_headers(package, opts),
-           {:ok, {{_version, _, _reason_phrase}, _headers, body}} <-
-             :httpc.request(:get, {url, headers}, [], []),
-           {:ok, %{"releases" => releases} = body} <- Jason.decode(body),
+           {:ok, %{body: %{"releases" => releases} = body}} <- Req.get(url,
+              headers: headers
+           ),
            %{"version" => version} <- first_non_rc_version_or_first_version(releases, body) do
         {:ok, Igniter.Util.Version.version_string_to_general_requirement!(version)}
       else
@@ -599,19 +580,19 @@
   end
 
   defp fetch_hex_api_url_and_headers(package, opts) do
-    default_headers = [{~c"User-Agent", ~c"igniter-installer"}]
+    default_headers = [{"User-Agent", "igniter-installer"}]
 
     case opts[:organization] do
       nil ->
-        {:ok, ~c"https://hex.pm/api/packages/#{package}", default_headers}
+        {:ok, "https://hex.pm/api/packages/#{package}", default_headers}
 
       org ->
-        url = ~c"https://hex.pm/api/repos/#{org}/packages/#{package}"
+        url = "https://hex.pm/api/repos/#{org}/packages/#{package}"
         repo_name = "hexpm:#{org}"
 
         case fetch_hex_repos!() do
           %{^repo_name => repo} ->
-            {:ok, url, [{~c"authorization", repo.auth_key}] ++ default_headers}
+            {:ok, url, [{"authorization", repo.auth_key}] ++ default_headers}
 
           _ ->
             :error
