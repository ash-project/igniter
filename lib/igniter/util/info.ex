--- conflicted
+++ resolved
@@ -58,8 +58,7 @@
       installs ->
         schema = %{schema | installs: []}
         install_names = Enum.map(installs, &elem(&1, 0))
-<<<<<<< HEAD
-=======
+
         count = Enum.count(install_names)
 
         names_message =
@@ -86,7 +85,6 @@
             other ->
               other
           end)
->>>>>>> 46d914c8
 
         igniter
         |> add_deps(
